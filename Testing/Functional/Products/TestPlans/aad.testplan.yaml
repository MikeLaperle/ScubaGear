ProductName: aad
TestPlan:
<<<<<<< HEAD
  - PolicyId: MS.AAD.1.1v1
    TestDriver: RunScuba
    Tests:
      - TestDescription: MS.AAD.1.1v1 Non-Compliant case - missing client app type exchangeActiveSync
        Preconditions:
          - Command: UpdateConditionalAccessPolicyByName
            Splat:
              displayName: MS.AAD.1.1v1 Legacy authentication SHALL be blocked
              updates: 
                state: enabled
                Conditions:
                  Applications:
                    IncludeApplications:
                      - All
                  Users:
                    IncludeUsers:
                      - All
                  ClientAppTypes:
                    - other
                GrantControls:
                  BuiltInControls:
                    - block
        Postconditions: []
        ExpectedResult: false
      - TestDescription: MS.AAD.1.1v1 Compliant case
        Preconditions:
          - Command: UpdateConditionalAccessPolicyByName
            Splat:
              displayName: MS.AAD.1.1v1 Legacy authentication SHALL be blocked
              updates:
                state: enabled
                Conditions:
                  Applications:
                    IncludeApplications:
                      - All
                  Users:
                    IncludeUsers:
                      - All
                  ClientAppTypes:
                    - other
                    - exchangeActiveSync
                GrantControls:
                  BuiltInControls:
                    - block
        Postconditions: []
        ExpectedResult: true       

=======

  - PolicyId: MS.AAD.1.1v1
    TestDriver: RunScuba
    Tests:
      - TestDescription: MS.AAD.1.1v1 Non-Compliant case - missing client app type exchangeActiveSync
        Preconditions:
          - Command: UpdateConditionalAccessPolicyByName
            Splat:
              displayName: MS.AAD.1.1v1 Legacy authentication SHALL be blocked
              updates: 
                state: enabled
                Conditions:
                  Applications:
                    IncludeApplications:
                      - All
                  Users:
                    IncludeUsers:
                      - All
                  ClientAppTypes:
                    - other
                GrantControls:
                  BuiltInControls:
                    - block
        Postconditions: []
        ExpectedResult: false
      - TestDescription: MS.AAD.1.1v1 Compliant case
        Preconditions:
          - Command: UpdateConditionalAccessPolicyByName
            Splat:
              displayName: MS.AAD.1.1v1 Legacy authentication SHALL be blocked
              updates:
                state: enabled
                Conditions:
                  Applications:
                    IncludeApplications:
                      - All
                  Users:
                    IncludeUsers:
                      - All
                  ClientAppTypes:
                    - other
                    - exchangeActiveSync
                GrantControls:
                  BuiltInControls:
                    - block
        Postconditions: []
        ExpectedResult: true       

>>>>>>> ff6a969c
  - PolicyId: MS.AAD.2.1v1
    TestDriver: RunScuba
    Tests:
      - TestDescription: MS.AAD.2.1v1 Non-Compliant case - policy set to Report Only
        Preconditions:
          - Command: UpdateConditionalAccessPolicyByName
            Splat:
              displayName: MS.AAD.2.1v1 Users detected as high risk SHALL be blocked
              updates: 
                state: enabledForReportingButNotEnforced
        Postconditions: []
        ExpectedResult: false
      - TestDescription: MS.AAD.2.1v1 Compliant case
        Preconditions:
          - Command: UpdateConditionalAccessPolicyByName
            Splat:
              displayName: MS.AAD.2.1v1 Users detected as high risk SHALL be blocked
              updates:
                state: enabled
        Postconditions: [] 
        ExpectedResult: true
  
  - PolicyId: MS.AAD.2.2v1
    TestDriver: RunScuba
    Tests:
      - TestDescription: MS.AAD.2.2v1 Not Checked
        Preconditions: []
        Postconditions: []
        IsNotChecked: true
        ExpectedResult: false
  
  - PolicyId: MS.AAD.2.3v1
    TestDriver: RunScuba
    Tests:
      - TestDescription: MS.AAD.2.1v1 Report Only 
        Preconditions:
          - Command: UpdateConditionalAccessPolicyByName
            Splat:
              displayName: MS.AAD.2.3v1 Sign-ins detected as high risk SHALL be blocked
              updates:
                state: enabledForReportingButNotEnforced
        Postconditions: [] 
        ExpectedResult: false
      - TestDescription: MS.AAD.2.1v1 Default
        Preconditions:
          - Command: UpdateConditionalAccessPolicyByName
            Splat:
              displayName: MS.AAD.2.3v1 Sign-ins detected as high risk SHALL be blocked
              updates:
                state: enabled
        Postconditions: []
        ExpectedResult: true
  
  - PolicyId: MS.AAD.3.1v1
    TestDriver: RunCached
    Tests:
      - TestDescription: MS.AAD.3.1v1 Non-Compliant case - Bad Authentication Strength included
        Preconditions:
          - Command: UpdateCachedConditionalAccessPolicyByName
            Splat:
              displayName: Automated Test 1 - DO NOT MODIFY
              updates:
                State: enabled  
                Conditions.Applications.IncludeApplications: 
                  - "All"
                Conditions.Applications.ExcludeApplications: [] 
                Conditions.Users.IncludeUsers:
                  - "All"
                GrantControls.AuthenticationStrength.AllowedCombinations:    
                  - "windowsHelloForBusiness"
                  - "fido2"
                  - "x509CertificateMultiFactor"
                  - "password,sms"
                GrantControls.BuiltInControls: []
        Postconditions: []
        ExpectedResult: false        
      - TestDescription: MS.AAD.3.1v1 Compliant case
        Preconditions:
          - Command: UpdateCachedConditionalAccessPolicyByName
            Splat:
              displayName: Automated Test 1 - DO NOT MODIFY
              updates:
                State: enabled  
                Conditions.Applications.IncludeApplications: 
                  - "All"
                Conditions.Applications.ExcludeApplications: [] 
                Conditions.Users.IncludeUsers:
                  - "All"
                GrantControls.AuthenticationStrength.AllowedCombinations:    
                  - "windowsHelloForBusiness"
                  - "fido2"
                  - "x509CertificateMultiFactor"  
        Postconditions: []
        ExpectedResult: true

  - PolicyId: MS.AAD.3.2v1
    TestDriver: RunCached
    Tests:
      - TestDescription: MS.AAD.3.2v1 Non-Compliant case - Report Only
        Preconditions:
          - Command: UpdateCachedConditionalAccessPolicyByName
            Splat:
<<<<<<< HEAD
              displayName: MS.AAD.3.2v1 If phishing-resistant MFA has not been enforced, an alternative MFA method SHALL be enforced for all users
=======
              displayName: MS.AAD.3.2v1 If phishing-resistant MFA has not been enforced yet, then an alternative MFA method SHALL be enforced for all users
>>>>>>> ff6a969c
              updates:
                State: enabledForReportingButNotEnforced  
        Postconditions: []
        ExpectedResult: false        
<<<<<<< HEAD
      - TestDescription: MS.AAD.3.2v1 Compliant case - Non specific MFA method is enforced
        Preconditions:
          - Command: UpdateCachedConditionalAccessPolicyByName
            Splat:
              displayName: MS.AAD.3.2v1 If phishing-resistant MFA has not been enforced, an alternative MFA method SHALL be enforced for all users
=======
      - TestDescription: MS.AAD.3.2v1 Compliant case
        Preconditions:
          - Command: UpdateCachedConditionalAccessPolicyByName
            Splat:
              displayName: MS.AAD.3.2v1 If phishing-resistant MFA has not been enforced yet, then an alternative MFA method SHALL be enforced for all users
>>>>>>> ff6a969c
              updates:
                State: enabled  
        Postconditions: []
        ExpectedResult: true
<<<<<<< HEAD
      - TestDescription: MS.AAD.3.2v1 Compliant case - Phishing-resistant MFA is enforced so automatically pass
        Preconditions:
          - Command: UpdateCachedConditionalAccessPolicyByName
            Splat:
              displayName: Automated Test 1 - DO NOT MODIFY
              updates:
                State: enabled  
                Conditions.Applications.IncludeApplications: 
                  - "All"
                Conditions.Applications.ExcludeApplications: [] 
                Conditions.Users.IncludeUsers:
                  - "All"
                GrantControls.AuthenticationStrength.AllowedCombinations:    
                  - "windowsHelloForBusiness"
                  - "fido2"
                  - "x509CertificateMultiFactor"
          - Command: UpdateCachedConditionalAccessPolicyByName
            Splat:
              displayName: MS.AAD.3.2v1 If phishing-resistant MFA has not been enforced, an alternative MFA method SHALL be enforced for all users
              updates:
                State: enabledForReportingButNotEnforced  
        Postconditions: []
        ExpectedResult: true
=======
>>>>>>> ff6a969c

  - PolicyId: MS.AAD.3.3v1
    TestDriver: RunScuba
    Tests:
      - TestDescription: MS.AAD.3.3v1 Not Checked
        Preconditions: []
        Postconditions: []
        IsNotChecked: true
        ExpectedResult: false
  
  - PolicyId: MS.AAD.3.4v1
    TestDriver: RunCached
    Tests:
      - TestDescription: MS.AAD.3.4v1 Non-Compliant case - preMigration
        Preconditions:
          - Command: UpdateProviderExport
            Splat:
              updates:
                authentication_method[0].PolicyMigrationState: preMigration  
        Postconditions: []
        ExpectedResult: false 
      - TestDescription: MS.AAD.3.4v1 Compliant case - Migration complete
        Preconditions:
          - Command: UpdateProviderExport
            Splat:
              updates:
                authentication_method[0].PolicyMigrationState: migrationComplete  
        Postconditions: []
        ExpectedResult: true 
  
  - PolicyId: MS.AAD.3.5v1
    TestDriver: RunScuba
    Tests:
      - TestDescription: MS.AAD.3.5v1 Not Checked
        Preconditions: []
        Postconditions: []
        IsNotChecked: true
        ExpectedResult: false
  
  - PolicyId: MS.AAD.3.6v1
    TestDriver: RunCached
    Tests:
      - TestDescription: MS.AAD.3.6v1 Non-Compliant case - Bad Authentication Strength included
        Preconditions:
          - Command: UpdateCachedConditionalAccessPolicyByName
            Splat:
              displayName: Live - Automated Test 1 - DO NOT MODIFY
              updates:
                State: enabled  
                Conditions.Applications.IncludeApplications: 
                  - "All"
                Conditions.Users.IncludeRoles:
                  - "158c047a-c907-4556-b7ef-446551a6b5f7"
                  - "62e90394-69f5-4237-9190-012177145e10"
                  - "8ac3fc64-6eca-42ea-9e69-59f4c7b60eb2"
                  - "e8611ab8-c189-46e8-94e1-60213ab1f814"
                  - "f28a1f50-f6e7-4571-818b-6a12f2af6b6c"
                  - "fe930be7-5e62-47db-91af-98c3a49a38b1"
                  - "29232cdf-9323-42fd-ade2-1d097af3e4de"
                  - "9b895d92-2cd3-44c7-9d02-a6ac2d5ea5c3"
                GrantControls.AuthenticationStrength.AllowedCombinations:    
                  - "windowsHelloForBusiness"
                  - "fido2"
                  - "x509CertificateMultiFactor"
                  - "password,sms"
        Postconditions: []
        ExpectedResult: false
      - TestDescription: MS.AAD.3.6v1 Compliant case
        Preconditions:
          - Command: UpdateCachedConditionalAccessPolicyByName
            Splat:
              displayName: Live - Automated Test 1 - DO NOT MODIFY
              updates:
                State: enabled  
                Conditions.Applications.IncludeApplications: 
                  - "All"
                Conditions.Users.IncludeRoles:
                  - "158c047a-c907-4556-b7ef-446551a6b5f7"
                  - "62e90394-69f5-4237-9190-012177145e10"
                  - "8ac3fc64-6eca-42ea-9e69-59f4c7b60eb2"
                  - "e8611ab8-c189-46e8-94e1-60213ab1f814"
                  - "f28a1f50-f6e7-4571-818b-6a12f2af6b6c"
                  - "fe930be7-5e62-47db-91af-98c3a49a38b1"
                  - "29232cdf-9323-42fd-ade2-1d097af3e4de"
                  - "9b895d92-2cd3-44c7-9d02-a6ac2d5ea5c3"
                GrantControls.AuthenticationStrength.AllowedCombinations:    
                  - "windowsHelloForBusiness"
                  - "fido2"
                  - "x509CertificateMultiFactor"
        Postconditions: []
        ExpectedResult: true
  
  - PolicyId: MS.AAD.3.7v1
    TestDriver: RunCached
    Tests:
      - TestDescription: MS.AAD.3.7v1 Non-Compliant case - require both compliant and domain joined device only for specific user
        Preconditions:
          - Command: UpdateCachedConditionalAccessPolicyByName
            Splat:
              displayName: Automated Test 1 - DO NOT MODIFY
              updates:
                State: enabled  
                GrantControls.BuiltInControls: 
                  - "compliantDevice"
                  - "domainJoinedDevice"
                GrantControls.Operator: AND
                Conditions.Users.IncludeUsers:
                  - "e897fa07-cfcc-4aeb-9b61-afbf173fb9df" 
                Conditions.Applications.IncludeApplications:
                  - "All"         
        Postconditions: []
        ExpectedResult: false
      - TestDescription: MS.AAD.3.7v1 Compliant case - require both compliant and domain joined device
        Preconditions:
          - Command: UpdateCachedConditionalAccessPolicyByName
            Splat:
              displayName: Automated Test 1 - DO NOT MODIFY
              updates:
                State: enabled  
                GrantControls.BuiltInControls: 
                  - "compliantDevice"
                  - "domainJoinedDevice"
                GrantControls.Operator: AND
                Conditions.Users.IncludeUsers:
                  - "All" 
                Conditions.Applications.IncludeApplications:
                  - "All"         
        Postconditions: []
        ExpectedResult: true
      - TestDescription: MS.AAD.3.7v1 Compliant case - compliant Device required
        Preconditions:
          - Command: UpdateCachedConditionalAccessPolicyByName
            Splat:
              displayName: Automated Test 1 - DO NOT MODIFY
              updates:
                State: enabled  
                GrantControls.BuiltInControls: 
                  - "compliantDevice"
                GrantControls.Operator: OR
                Conditions.Users.IncludeUsers:
                  - "All" 
                Conditions.Applications.IncludeApplications:
                  - "All"         
        Postconditions: []
        ExpectedResult: true
      - TestDescription: MS.AAD.3.7v1 Compliant case - domain Joined Device required
        Preconditions:
          - Command: UpdateCachedConditionalAccessPolicyByName
            Splat:
              displayName: Automated Test 1 - DO NOT MODIFY
              updates:
                State: enabled  
                GrantControls.BuiltInControls: 
                  - "domainJoinedDevice"
                GrantControls.Operator: OR
                Conditions.Users.IncludeUsers:
                  - "All" 
                Conditions.Applications.IncludeApplications:
                  - "All"         
        Postconditions: []
        ExpectedResult: true    
      - TestDescription: MS.AAD.3.7v1 Compliant case - compliant or domain joined device required
        Preconditions:
          - Command: UpdateCachedConditionalAccessPolicyByName
            Splat:
              displayName: Automated Test 1 - DO NOT MODIFY
              updates:
                State: enabled  
                GrantControls.BuiltInControls: 
                  - "compliantDevice"
                  - "domainJoinedDevice"
                GrantControls.Operator: OR
                Conditions.Users.IncludeUsers:
                  - "All" 
                Conditions.Applications.IncludeApplications:
                  - "All"         
        Postconditions: []
        ExpectedResult: true

  - PolicyId: MS.AAD.3.8v1
    TestDriver: RunCached
    Tests:
<<<<<<< HEAD
      - TestDescription: MS.AAD.3.8v1 Non-Compliant case - Managed device to register MFA only for a specific user
=======
      - TestDescription: MS.AAD.3.8v1 No registersecurityinfo
>>>>>>> ff6a969c
        Preconditions:
          - Command: UpdateCachedConditionalAccessPolicyByName
            Splat:
              displayName: Automated Test 1 - DO NOT MODIFY
              updates:
                State: enabled  
                GrantControls.BuiltInControls: 
                  - "compliantDevice"
                  - "domainJoinedDevice"
<<<<<<< HEAD
                GrantControls.Operator: OR
                Conditions.Applications.IncludeUserActions:
                  - "urn:user:registersecurityinfo"
                Conditions.Users.IncludeUsers:
                  - "d4ff2a72-7c1f-4690-b61d-aaaa6976bca3"  
        Postconditions: []
        ExpectedResult: false
      - TestDescription: MS.AAD.3.8v1 Compliant case - Compliant or domain managed device to register MFA
=======
                Conditions.Applications.IncludeUserActions:
                  - "no action"
                Conditions.Users.IncludeUsers:
                  - "All"  
        Postconditions: []
        ExpectedResult: false    
      - TestDescription: MS.AAD.3.8v1 Default
>>>>>>> ff6a969c
        Preconditions:
          - Command: UpdateCachedConditionalAccessPolicyByName
            Splat:
              displayName: Automated Test 1 - DO NOT MODIFY
              updates:
                State: enabled  
                GrantControls.BuiltInControls: 
                  - "compliantDevice"
                  - "domainJoinedDevice"
<<<<<<< HEAD
                GrantControls.Operator: OR
=======
>>>>>>> ff6a969c
                Conditions.Applications.IncludeUserActions:
                  - "urn:user:registersecurityinfo"
                Conditions.Users.IncludeUsers:
                  - "All"  
        Postconditions: []
        ExpectedResult: true
  
  - PolicyId: MS.AAD.4.1v1
    TestDriver: RunScuba
    Tests:
      - TestDescription: MS.AAD.4.1v1 Not Checked
        Preconditions: []
        Postconditions: []
        IsNotChecked: true
        ExpectedResult: false

  - PolicyId: MS.AAD.5.1v1
    TestDriver: RunScuba
    Tests:
      - TestDescription: MS.AAD.5.1v1 Non-Compliant case - Allow users to register apps 
        Preconditions:
          - Command: Update-MgPolicyAuthorizationPolicy
            Splat:
              AuthorizationPolicyId: authorizationPolicy
              DefaultUserRolePermissions:
                AllowedToCreateApps: true
        Postconditions: []
        ExpectedResult: false
      - TestDescription: MS.AAD.5.1v1 Compliant case - Do NOT allow users to register apps 
        Preconditions:
          - Command: Update-MgPolicyAuthorizationPolicy
            Splat:
              AuthorizationPolicyId: authorizationPolicy
              DefaultUserRolePermissions:
                AllowedToCreateApps: false
        Postconditions: []
        ExpectedResult: true  

  - PolicyId: MS.AAD.5.2v1
    TestDriver: RunScuba
    Tests:
      - TestDescription: MS.AAD.5.2v1 Non-Compliant case - Allow users to consent to apps
        Preconditions:
          - Command: Update-MgPolicyAuthorizationPolicy
            Splat:
              AuthorizationPolicyId: authorizationPolicy
              PermissionGrantPolicyIdsAssignedToDefaultUserRole:
                - ManagePermissionGrantsForSelf.microsoft-user-default-legacy
        Postconditions: []
        ExpectedResult: false
      - TestDescription: MS.AAD.5.2v1 Compliant case - Do NOT allow users to consent to apps
        Preconditions:
          - Command: Update-MgPolicyAuthorizationPolicy
            Splat:
              AuthorizationPolicyId: authorizationPolicy
              PermissionGrantPolicyIdsAssignedToDefaultUserRole: []
        Postconditions: []
        ExpectedResult: true

<<<<<<< HEAD
  ########## Come back to this one when we figure out the problem with the Cmdlet error - Crutch will try Beta version
  # - PolicyId: MS.AAD.5.3v1
  #   TestDriver: RunScuba
  #   Tests:
  #     - TestDescription: MS.AAD.5.3v1 Non-Compliant case - No Admin Consent workflow configured
  #       Preconditions:
  #         - Command: Update-MgPolicyAdminConsentRequestPolicy
  #           Splat:
  #             IsEnabled: false
  #       Postconditions: []
  #       ExpectedResult: false
      # - TestDescription: MS.AAD.5.3v1 Compliant case - Admin Consent workflow is configured
      #   Preconditions:
      #     - Command: Update-MgPolicyAdminConsentRequestPolicy
      #       Splat:
      #         IsEnabled: true
      #   Postconditions: []
      #   ExpectedResult: true
=======
  ######### Come back to this one when we figure out the problems with the Cmdlets - Crutch will try Beta version
  - PolicyId: MS.AAD.5.3v1
    TestDriver: RunScuba
    Tests:
      - TestDescription: MS.AAD.5.3v1 Non-Compliant case - No Admin Consent workflow configured
        Preconditions:
          - Command: Update-MgPolicyAdminConsentRequestPolicy
            Splat:
              IsEnabled: false
        Postconditions: []
        ExpectedResult: false
      - TestDescription: MS.AAD.5.3v1 Compliant case - Admin Consent workflow is configured
        Preconditions:
          - Command: Update-MgPolicyAdminConsentRequestPolicy
            Splat:
              IsEnabled: true
        Postconditions: []
        ExpectedResult: true
>>>>>>> ff6a969c
  
  - PolicyId: MS.AAD.5.4v1
    TestDriver: RunScuba
    Tests:
      - TestDescription: MS.AAD.5.4v1 Non-Compliant - Allow group owners to consent to apps
        Preconditions: 
          - Command: UpdateDirectorySettingByName
            Splat:
              DisplayName: Consent Policy Settings
              Updates:
                BodyParameter:
                  Values:
                    - Name: EnableGroupSpecificConsent
                      Value: 'true'
                    - Name: BlockUserConsentForRiskyApps
                      Value: 'false'  
                    - Name: EnableAdminConsentRequests
                      Value: 'false'
                    - Name: ConstrainGroupSpecificConsentToMembersOfGroupId
                      Value: ""  
        Postconditions: []
        ExpectedResult: false    
      - TestDescription: MS.AAD.5.4v1 Compliant - Do NOT allow group owners to consent to apps
        Preconditions: 
          - Command: UpdateDirectorySettingByName
            Splat:
              DisplayName: Consent Policy Settings
              Updates:
                BodyParameter:
                  Values:
                    - Name: EnableGroupSpecificConsent
                      Value: 'false'
                    - Name: BlockUserConsentForRiskyApps
                      Value: 'false'  
                    - Name: EnableAdminConsentRequests
                      Value: 'false'
                    - Name: ConstrainGroupSpecificConsentToMembersOfGroupId
                      Value: ""  
        Postconditions: []
        ExpectedResult: true

  - PolicyId: MS.AAD.6.1v1
    TestDriver: RunScuba
    Tests:
      - TestDescription: MS.AAD.6.1v1 Not Checked
        Preconditions: []
        Postconditions: []
        IsNotChecked: true
        ExpectedResult: false

  - PolicyId: MS.AAD.7.1v1
    TestDriver: RunCached
    Tests:
<<<<<<< HEAD
      - TestDescription: MS.AAD.7.1v1 Non-Compliant case - Too many Global Admins
=======
      - TestDescription: MS.AAD.7.1v1 To Many Admin
>>>>>>> ff6a969c
        Preconditions:
          - Command: UpdateProviderExport
            Splat:
              Updates:
                privileged_users:
<<<<<<< HEAD
                  16b4d5c2-71c9-4644-8728-74e3a8324d81:
                    DisplayName: Test User1
                    roles: 
                      - Global Administrator
                    OnPremisesImmutableId: null
                  26b4d5c2-71c9-4644-8728-74e3a8324d82:
                    DisplayName: Test User2
                    roles: 
                      - Global Administrator
                      - Exchange Administrator
                    OnPremisesImmutableId: null
                  36b4d5c2-71c9-4644-8728-74e3a8324d83:
                    DisplayName: Test User3
                    roles:
                      - User Administrator
                      - Global Administrator
                    OnPremisesImmutableId: null
                  46b4d5c2-71c9-4644-8728-74e3a8324d84:
                    DisplayName: Test User4
                    roles:
                      - Hybrid Identity Administrator
                      - Global Administrator
                    OnPremisesImmutableId: null
                  56b4d5c2-71c9-4644-8728-74e3a8324d85:
                    DisplayName: Test User5
                    roles: 
                      - Global Administrator
                    OnPremisesImmutableId: null
                  66b4d5c2-71c9-4644-8728-74e3a8324d86:
                    DisplayName: Test User6
                    roles: 
                      - Global Administrator
                      - Sharepoint Administrator
                    OnPremisesImmutableId: null
                  76b4d5c2-71c9-4644-8728-74e3a8324d87:
                    DisplayName: Test User7
                    roles: 
                      - Global Administrator
                    OnPremisesImmutableId: null
                  86b4d5c2-71c9-4644-8728-74e3a8324d88:
                    DisplayName: Test User8
                    roles: 
                      - Global Administrator
                    OnPremisesImmutableId: null
                  96b4d5c2-71c9-4644-8728-74e3a8324d89:
                    DisplayName: Test User9
                    roles: 
                      - Global Administrator
                    OnPremisesImmutableId: null
        Postconditions: []
        ExpectedResult: false
      - TestDescription: MS.AAD.7.1v1 Non-Compliant case - Too few Global Admins
        Preconditions:
=======
                  User1:
                    DisplayName: Test User1
                    roles: 
                      - Privileged Role Administrator
                      - Global Administrator
                  User2:
                    DisplayName: Test User2
                    roles: 
                      - Global Administrator
                  User3:
                    DisplayName: Test User3
                    roles: 
                      - Privileged Role Administrator
                      - Global Administrator
                  User4:
                    DisplayName: Test User4
                    roles: 
                      - Global Administrator
                  User5:
                    DisplayName: Test User5
                    roles: 
                      - Privileged Role Administrator
                      - Global Administrator
                  User6:
                    DisplayName: Test User6
                    roles: 
                      - Global Administrator
                  User7:
                    DisplayName: Test User7
                    roles: 
                      - Privileged Role Administrator
                      - Global Administrator
                  User8:
                    DisplayName: Test User8
                    roles: 
                      - Global Administrator
                  User9:
                    DisplayName: Test User9
                    roles: 
                      - Global Administrator
        Postconditions: []
        ExpectedResult: false
      - TestDescription: MS.AAD.7.1v1 To Few Admin
        Preconditions: 
>>>>>>> ff6a969c
          - Command: UpdateProviderExport
            Splat:
              Updates:
                privileged_users:
<<<<<<< HEAD
                  16b4d5c2-71c9-4644-8728-74e3a8324d81:
                    DisplayName: Test User1
                    roles: 
                      - Global Administrator
                    OnPremisesImmutableId: null
        Postconditions: []
        ExpectedResult: false
      - TestDescription: MS.AAD.7.1v1 Compliant case - Max number of Global Admins
        Preconditions:
=======
                  User1:
                    DisplayName: Test User1
                    roles: 
                      - Privileged Role Administrator
                      - Global Administrator
        Postconditions: []
        ExpectedResult: false
      - TestDescription: MS.AAD.7.1v1 Default
        Preconditions: 
>>>>>>> ff6a969c
          - Command: UpdateProviderExport
            Splat:
              Updates:
                privileged_users:
<<<<<<< HEAD
                  16b4d5c2-71c9-4644-8728-74e3a8324d81:
                    DisplayName: Test User1
                    roles: 
                      - Global Administrator
                    OnPremisesImmutableId: null
                  26b4d5c2-71c9-4644-8728-74e3a8324d82:
                    DisplayName: Test User2
                    roles: 
                      - Global Administrator
                      - Exchange Administrator
                    OnPremisesImmutableId: null
                  36b4d5c2-71c9-4644-8728-74e3a8324d83:
                    DisplayName: Test User3
                    roles:
                      - User Administrator
                      - Global Administrator
                    OnPremisesImmutableId: null
                  46b4d5c2-71c9-4644-8728-74e3a8324d84:
                    DisplayName: Test User4
                    roles:
                      - Hybrid Identity Administrator
                      - Global Administrator
                    OnPremisesImmutableId: null
                  56b4d5c2-71c9-4644-8728-74e3a8324d85:
                    DisplayName: Test User5
                    roles: 
                      - Global Administrator
                    OnPremisesImmutableId: null
                  66b4d5c2-71c9-4644-8728-74e3a8324d86:
                    DisplayName: Test User6
                    roles: 
                      - Global Administrator
                      - Sharepoint Administrator
                    OnPremisesImmutableId: null
                  76b4d5c2-71c9-4644-8728-74e3a8324d87:
                    DisplayName: Test User7
                    roles: 
                      - Global Administrator
                    OnPremisesImmutableId: null
                  86b4d5c2-71c9-4644-8728-74e3a8324d88:
                    DisplayName: Test User8
                    roles: 
                      - Global Administrator
                    OnPremisesImmutableId: null
        Postconditions: []
        ExpectedResult: true
  
  ########## Come back to this one when we figure out changes to this policy check due to secure score after the stand-up
  # - PolicyId: MS.AAD.7.2v1
  #   TestDriver: RunCached
  #   Tests:
  #     - TestDescription: MS.AAD.7.2v1 Low Score
  #       Preconditions: 
  #         - Command: UpdateProviderExport
  #           Splat:
  #             Updates:
  #               - secure_score[0]:
  #                   Score: 0.2
  #       Postconditions: []
  #       IsNotChecked: true
  #       ExpectedResult: false
  #     - TestDescription: MS.AAD.7.2v1 High Score
  #       Preconditions: 
  #         - Command: UpdateProviderExport
  #           Splat:
  #             Updates:
  #               - secure_score[0]:
  #                   Score: 1
  #       Postconditions: []
  #       IsNotChecked: true
  #       ExpectedResult: false        
  
  - PolicyId: MS.AAD.7.3v1
    TestDriver: RunCached
    Tests:
      - TestDescription: MS.AAD.7.3v1 Non-Compliant case - Three on-prem admins
        Preconditions:
          - Command: UpdateProviderExport
            Splat:
              Updates:
                privileged_users:
                  16b4d5c2-71c9-4644-8728-74e3a8324d81:
                    DisplayName: Test User1
                    roles: 
                      - Global Administrator
                    OnPremisesImmutableId: admin1
                  26b4d5c2-71c9-4644-8728-74e3a8324d82:
                    DisplayName: Test User2
                    roles: 
                      - Development Administrator
                      - Exchange Administrator
                    OnPremisesImmutableId: admin2
                  36b4d5c2-71c9-4644-8728-74e3a8324d83:
                    DisplayName: Test User3
                    roles:
                      - Billing Administrator
                      - Hybrid Identity Administrator
                    OnPremisesImmutableId: admin3
                  46b4d5c2-71c9-4644-8728-74e3a8324d84:
                    DisplayName: Test User4
                    roles:
                      - Hybrid Identity Administrator
                      - Global Administrator
                    OnPremisesImmutableId: null
        Postconditions: []
        ExpectedResult: false
      - TestDescription: MS.AAD.7.3v1 Compliant case - No on-prem admins
        Preconditions:
          - Command: UpdateProviderExport
            Splat:
              Updates:
                privileged_users:
                  16b4d5c2-71c9-4644-8728-74e3a8324d81:
                    DisplayName: Test User1
                    roles: 
                      - Global Administrator
                    OnPremisesImmutableId: null
                  26b4d5c2-71c9-4644-8728-74e3a8324d82:
                    DisplayName: Test User2
                    roles: 
                      - Development Administrator
                      - Exchange Administrator
                    OnPremisesImmutableId: null
                  36b4d5c2-71c9-4644-8728-74e3a8324d83:
                    DisplayName: Test User3
                    roles:
                      - Billing Administrator
                      - Hybrid Identity Administrator
                    OnPremisesImmutableId: null
        Postconditions: []
        ExpectedResult: true

  - PolicyId: MS.AAD.7.4v1
    TestDriver: RunCached
    Tests:
      - TestDescription: MS.AAD.7.4v1 Non-Compliant case - User with permanent active assignment
      #### This test case guarantees that at least one privileged role assignment has an EndDateTime of null
        Preconditions:  
          - Command: UpdateProviderExport
            Splat:
              Updates:
                privileged_roles[0].Assignments[0].EndDateTime: null
        Postconditions: []
        ExpectedResult: false
      - TestDescription: MS.AAD.7.4v1 Compliant case - No users with permanent assignment
        Preconditions:  
          - Command: UpdateProviderExport
            Splat:
              Updates:
                privileged_roles:
                  - DisplayName: Global Administrator
                    RoleTemplateId: "62e90394-69f5-4237-9190-012177145e10"
                    Assignments:
                      - EndDateTime: "/Date(1672947244397)/"
                        PrincipalId : "ae71e61c-f465-4db6-8d26-5f3e52bdd800"
                  - DisplayName: User Administrator
                    RoleTemplateId: "fe930be7-5e62-47db-91af-98c3a49a38b1"
                    Assignments:
                      - EndDateTime: "/Date(1672947244397)/"
                        PrincipalId : "ce71e61c-f465-4db6-8d26-5f3e52bdd801"
        Postconditions: []
        ExpectedResult: true        
  
  - PolicyId: MS.AAD.7.5v1
    TestDriver: RunCached
    Tests:
      - TestDescription: MS.AAD.7.5v1 Non-Compliant case - User assigned outside of PIM
      #### This test case guarantees that at least one privileged role assignment has an StartDateTime of null
        Preconditions:  
          - Command: UpdateProviderExport
            Splat:
              Updates:
                privileged_roles[0].Assignments[0].StartDateTime: null
        Postconditions: []
        ExpectedResult: false
      - TestDescription: MS.AAD.7.5v1 Compliant case - No users assigned outside of PIM
        Preconditions:  
          - Command: UpdateProviderExport
            Splat:
              Updates:
                privileged_roles:
                  - DisplayName: Global Administrator
                    RoleTemplateId: "62e90394-69f5-4237-9190-012177145e10"
                    Assignments:
                      - StartDateTime: "/Date(1672947244397)/"
                        PrincipalId : "ae71e61c-f465-4db6-8d26-5f3e52bdd800"
                    Rules: []
                  - DisplayName: User Administrator
                    RoleTemplateId: "fe930be7-5e62-47db-91af-98c3a49a38b1"
                    Assignments:
                      - StartDateTime: "/Date(1672947244397)/"
                        PrincipalId : "ce71e61c-f465-4db6-8d26-5f3e52bdd801"
                    Rules: []
        Postconditions: []
        ExpectedResult: true

  - PolicyId: MS.AAD.7.6v1
    TestDriver: RunCached
    Tests:
      - TestDescription: MS.AAD.7.6v1 Non-Compliant case - Global admin activation does not require approval
        Preconditions:  
          - Command: UpdateProviderExport
            Splat:
              Updates:
                privileged_roles:
                  - DisplayName: Global Administrator
                    RoleTemplateId: "62e90394-69f5-4237-9190-012177145e10"
                    Rules:
                      - Id :  "Approval_EndUser_Assignment"
                        AdditionalProperties:
                          setting:
                            isApprovalRequired: false
                  - DisplayName: User Administrator
                    RoleTemplateId: "fe930be7-5e62-47db-91af-98c3a49a38b1"
                    Rules:
                      - Id :  "Approval_EndUser_Assignment"
                        AdditionalProperties:
                          setting:
                            isApprovalRequired: true
        Postconditions: []
        ExpectedResult: false
      - TestDescription: MS.AAD.7.6v1 Compliant case - Global admin activation requires approval
        Preconditions:  
          - Command: UpdateProviderExport
            Splat:
              Updates:
                privileged_roles:
                  - DisplayName: Global Administrator
                    RoleTemplateId: "62e90394-69f5-4237-9190-012177145e10"
                    Rules:
                      - Id :  "Approval_EndUser_Assignment"
                        AdditionalProperties:
                          setting:
                            isApprovalRequired: true
                  - DisplayName: User Administrator
                    RoleTemplateId: "fe930be7-5e62-47db-91af-98c3a49a38b1"
                    Rules:
                      - Id :  "Approval_EndUser_Assignment"
                        AdditionalProperties:
                          setting:
                            isApprovalRequired: false
        Postconditions: []
        ExpectedResult: true

  - PolicyId: MS.AAD.7.7v1
    TestDriver: RunCached
    Tests:
      - TestDescription: MS.AAD.7.7v1 Compliant case - Some roles with Eligible and Active assignments do NOT trigger an alert
        Preconditions:  
          - Command: UpdateProviderExport
            Splat:
              Updates:
                privileged_roles:
                  - DisplayName: Global Administrator
                    RoleTemplateId: "62e90394-69f5-4237-9190-012177145e10"
                    Rules:
                      - Id :  "Notification_Admin_Admin_Assignment"
                        AdditionalProperties:
                          notificationRecipients: []
                      - Id :  "Notification_Admin_Admin_Eligibility"
                        AdditionalProperties:
                          notificationRecipients: ["test@example.com"]
                  - DisplayName: User Administrator
                    RoleTemplateId: "fe930be7-5e62-47db-91af-98c3a49a38b1"
                    Rules:
                      - Id :  "Notification_Admin_Admin_Assignment"
                        AdditionalProperties:
                          notificationRecipients: ["test@example.com","test2@example.com","test3@example.com"]
                      - Id :  "Notification_Admin_Admin_Eligibility"
                        AdditionalProperties:
                          notificationRecipients: []
                  - DisplayName: Privileged Role Administrator
                    RoleTemplateId: "ae930be7-5e62-47db-91af-98c3a49a38ba"
                    Rules:
                      - Id :  "Notification_Admin_Admin_Assignment"
                        AdditionalProperties:
                          notificationRecipients: ["test@example.com","test2@example.com","test3@example.com"]
                      - Id :  "Notification_Admin_Admin_Eligibility"
                        AdditionalProperties:
                          notificationRecipients: ["test@example.org"]
        Postconditions: []
        ExpectedResult: false
      - TestDescription: MS.AAD.7.7v1 Compliant case - Eligible and Active assignments trigger an alert
        Preconditions:  
          - Command: UpdateProviderExport
            Splat:
              Updates:
                privileged_roles:
                  - DisplayName: Global Administrator
                    RoleTemplateId: "62e90394-69f5-4237-9190-012177145e10"
                    Rules:
                      - Id :  "Notification_Admin_Admin_Assignment"
                        AdditionalProperties:
                          notificationRecipients: ["test@example.com"]
                      - Id :  "Notification_Admin_Admin_Eligibility"
                        AdditionalProperties:
                          notificationRecipients: ["test@example.com"]
                  - DisplayName: User Administrator
                    RoleTemplateId: "fe930be7-5e62-47db-91af-98c3a49a38b1"
                    Rules:
                      - Id :  "Notification_Admin_Admin_Assignment"
                        AdditionalProperties:
                          notificationRecipients: ["test@example.com","test2@example.com","test3@example.com"]
                      - Id :  "Notification_Admin_Admin_Eligibility"
                        AdditionalProperties:
                          notificationRecipients: ["test@example.com","test2@example.com"]
        Postconditions: []
        ExpectedResult: true

  - PolicyId: MS.AAD.7.8v1
    TestDriver: RunCached
    Tests:
      - TestDescription: MS.AAD.7.8v1 Non-Compliant case - activation of Global Administrator does NOT triggers an alert
        Preconditions:  
          - Command: UpdateProviderExport
            Splat:
              Updates:
                privileged_roles:
                  - DisplayName: Global Administrator
                    RoleTemplateId: "62e90394-69f5-4237-9190-012177145e10"
                    Rules:
                      - Id :  "Notification_Admin_EndUser_Assignment"
                        AdditionalProperties:
                          notificationType: Email
                          notificationRecipients: []
                  - DisplayName: Privileged Role Administrator
                    RoleTemplateId: "12e90394-69f5-4237-9190-012177145e11"
                    Rules:
                      - Id :  "Notification_Admin_EndUser_Assignment"
                        AdditionalProperties:
                          notificationType: Email
                          notificationRecipients: ["test@example.com","jack@beanstalk.com"]
        Postconditions: []
        ExpectedResult: false
      - TestDescription: MS.AAD.7.8v1 Compliant case - activation of Global Administrator triggers an alert
        Preconditions:  
          - Command: UpdateProviderExport
            Splat:
              Updates:
                privileged_roles:
                  - DisplayName: Global Administrator
                    RoleTemplateId: "62e90394-69f5-4237-9190-012177145e10"
                    Rules:
                      - Id :  "Notification_Admin_EndUser_Assignment"
                        AdditionalProperties:
                          notificationType: Email
                          notificationRecipients: ["test@example.com","jack@beanstalk.com"]
                  - DisplayName: Privileged Role Administrator
                    RoleTemplateId: "12e90394-69f5-4237-9190-012177145e11"
                    Rules:
                      - Id :  "Notification_Admin_EndUser_Assignment"
                        AdditionalProperties:
                          notificationType: Email
                          notificationRecipients: []
        Postconditions: []
        ExpectedResult: true
  
  - PolicyId: MS.AAD.7.9v1
    TestDriver: RunCached
    Tests:
      - TestDescription: MS.AAD.7.9v1 Non-Compliant case - activation of other highly privileged roles do NOT trigger an alert
        Preconditions:  
          - Command: UpdateProviderExport
            Splat:
              Updates:
                privileged_roles:
                  - DisplayName: Global Administrator
                    RoleTemplateId: "62e90394-69f5-4237-9190-012177145e10"
                    Rules:
                      - Id :  "Notification_Admin_EndUser_Assignment"
                        AdditionalProperties:
                          notificationType: Email
                          notificationRecipients: ["test@example.com","jack@beanstalk.com"]
                  - DisplayName: Privileged Role Administrator
                    RoleTemplateId: "12e90394-69f5-4237-9190-012177145e11"
                    Rules:
                      - Id :  "Notification_Admin_EndUser_Assignment"
                        AdditionalProperties:
                          notificationType: Email
                          notificationRecipients: ["test@example.com","jack@beanstalk.com"]
                  - DisplayName: User Administrator
                    RoleTemplateId: "52e90394-69f5-4237-9190-012177145e15"
                    Rules:
                      - Id :  "Notification_Admin_EndUser_Assignment"
                        AdditionalProperties:
                          notificationType: Email
                          notificationRecipients: []
                  - DisplayName: Cloud Application Administrator
                    RoleTemplateId: "62e90394-69f5-4237-9190-012177145e16"
                    Rules:
                      - Id :  "Notification_Admin_EndUser_Assignment"
                        AdditionalProperties:
                          notificationType: Email
                          notificationRecipients: []                                                    
        Postconditions: []
        ExpectedResult: false
      - TestDescription: MS.AAD.7.9v1 Compliant case - activation of other highly privileged roles trigger an alert
        Preconditions:  
          - Command: UpdateProviderExport
            Splat:
              Updates:
                privileged_roles:
                  - DisplayName: Global Administrator
                    RoleTemplateId: "62e90394-69f5-4237-9190-012177145e10"
                    Rules:
                      - Id :  "Notification_Admin_EndUser_Assignment"
                        AdditionalProperties:
                          notificationType: Email
                          notificationRecipients: []
                  - DisplayName: Privileged Role Administrator
                    RoleTemplateId: "12e90394-69f5-4237-9190-012177145e11"
                    Rules:
                      - Id :  "Notification_Admin_EndUser_Assignment"
                        AdditionalProperties:
                          notificationType: Email
                          notificationRecipients: ["test@example.com","jack@beanstalk.com"]
                  - DisplayName: User Administrator
                    RoleTemplateId: "52e90394-69f5-4237-9190-012177145e15"
                    Rules:
                      - Id :  "Notification_Admin_EndUser_Assignment"
                        AdditionalProperties:
                          notificationType: Email
                          notificationRecipients: ["stopit@example.com","erase@beanstalk.com"]
        Postconditions: []
        ExpectedResult: true

  - PolicyId: MS.AAD.8.1v1
    TestDriver: RunScuba
    Tests:
      - TestDescription: MS.AAD.8.1v1 Non-Compliant - Guest users have the same access as members
        Preconditions: 
          - Command: Update-MgPolicyAuthorizationPolicy
            Splat:
              AuthorizationPolicyId: authorizationPolicy
              GuestUserRoleId: "a0b1b346-4d3e-4e8b-98f8-753987be4970"
        Postconditions: []
        ExpectedResult: false
      - TestDescription: MS.AAD.8.1v1 Compliant - Guest user access is restricted
        Preconditions: 
          - Command: Update-MgPolicyAuthorizationPolicy
            Splat:
              AuthorizationPolicyId: authorizationPolicy
              GuestUserRoleId: "2af84b1e-32c8-42b7-82bc-daa82404023b"
        Postconditions: []
        ExpectedResult: true
      - TestDescription: MS.AAD.8.1v1 Compliant - Guest users have limited access
        Preconditions: 
          - Command: Update-MgPolicyAuthorizationPolicy
            Splat:
              AuthorizationPolicyId: authorizationPolicy
              GuestUserRoleId: "10dae51f-b6af-4016-8d66-8c2a99b929b3"
        Postconditions: []
        ExpectedResult: true

  - PolicyId: MS.AAD.8.2v1
    TestDriver: RunScuba
    Tests:
      - TestDescription: MS.AAD.8.2v1 Non-Compliant - Anyone in the organization can invite guest users
        Preconditions:
          - Command: Update-MgPolicyAuthorizationPolicy
            Splat:
              AuthorizationPolicyId: authorizationPolicy
              AllowInvitesFrom: everyone
        Postconditions: []
        ExpectedResult: false
      - TestDescription: MS.AAD.8.2v1 Compliant - Only users assigned to specific admin roles can invite guest users
        Preconditions:
          - Command: Update-MgPolicyAuthorizationPolicy
            Splat:
              AuthorizationPolicyId: authorizationPolicy
              AllowInvitesFrom: adminsAndGuestInviters
        Postconditions: []
        ExpectedResult: true

=======
                  User1:
                    DisplayName: Test User1
                    roles: 
                      - Privileged Role Administrator
                      - Global Administrator
                  User2:
                    DisplayName: Test User2
                    roles: 
                      - Global Administrator
        Postconditions: []
        ExpectedResult: true
  - PolicyId: MS.AAD.7.2v1
    TestDriver: RunCached
    Tests:
      - TestDescription: MS.AAD.7.2v1 Low Score
        Preconditions: 
          - Command: UpdateProviderExport
            Splat:
              Updates:
                - secure_score[0]:
                    Score: 0.2
        Postconditions: []
        IsNotChecked: true
        ExpectedResult: false
      - TestDescription: MS.AAD.7.2v1 High Score
        Preconditions: 
          - Command: UpdateProviderExport
            Splat:
              Updates:
                - secure_score[0]:
                    Score: 1
        Postconditions: []
        IsNotChecked: true
        ExpectedResult: false        
  - PolicyId: MS.AAD.7.3v1
    TestDriver: RunCached
    Tests:
      - TestDescription: MS.AAD.7.3v1 On Prem Admin
        Preconditions:  
          - Command: UpdateProviderExport
            Splat:
              Updates:
                privileged_users:
                  User1:
                    DisplayName: Test User1
                    OnPremisesImmutableId: Test On-Prem User1
                    roles: 
                      - Privileged Role Administrator
                      - Global Administrator
        Postconditions: []
        ExpectedResult: false
      - TestDescription: MS.AAD.7.3v1 Default
        Preconditions:  
          - Command: UpdateProviderExport
            Splat:
              Updates:
                privileged_users:
                  User1:
                    DisplayName: Test User1
                    OnPremisesImmutableId: null
                    roles: 
                      - Privileged Role Administrator
                      - Global Administrator
                  User2:
                    DisplayName: Test User2
                    OnPremisesImmutableId: null
                    roles: 
                      - Global Administrator
        Postconditions: []
        ExpectedResult: true
  - PolicyId: MS.AAD.7.4v1
    TestDriver: RunCached
    ToDo: Change to RunScuba? Need better tests
    Tests:
      - TestDescription: MS.AAD.7.4v1 Default
        Preconditions:  
          - Command: UpdateProviderExport
            Splat:
              Updates:
                privileged_roles[0].Assignments[0].EndDateTime: "/Date(1672947244397)/"
        Postconditions: []
        ExpectedResult: false
      - TestDescription: MS.AAD.7.4v1 Default
        Preconditions:  
          - Command: UpdateProviderExport
            Splat:
              Updates:
                privileged_roles[0].Assignments[0].EndDateTime: null
        Postconditions: []
        ExpectedResult: true        
  - PolicyId: MS.AAD.7.5v1
    TestDriver: RunCached
    ToDo: Change to RunScuba? Need better tests
    Tests:
      - TestDescription: MS.AAD.7.5v1 Null Start
        Preconditions:           
          - Command: UpdateProviderExport
            Splat:
              Updates:
                privileged_roles[0].Assignments[0].StartDateTime: null
        Postconditions: []
        ExpectedResult: false
  - PolicyId: MS.AAD.7.6v1
    TestDriver: RunCached
    Tests:
      - TestDescription: MS.AAD.7.6v1 Default
        Preconditions:  
          - Command: UpdateProviderExport
            Splat:
              Updates:
                privileged_roles[0].Rules[0].Id: Approval_EndUser_Assignment
                privileged_roles[0].Rules[0].AdditionalProperties.setting.isApprovalRequired: false
                privileged_roles[0].DisplayName: Not Global Administrator
        Postconditions: []
        ExpectedResult: false
  - PolicyId: MS.AAD.7.7v1
    TestDriver: RunCached
    ToDo: Changed to RunScuba
    Tests:
      - TestDescription: MS.AAD.7.7v1 Default
        Preconditions:  
          - Command: UpdateProviderExport
            Splat:
              Updates:
                privileged_roles[0].Rules[0].Id: Notification_Admin_Admin_Assignment
                privileged_roles[0].Rules[0].AdditionalProperties.notificationRecipients[0]: "user@somewhere.org"
                privileged_roles[0].DisplayName: Global Administrator
        Postconditions: []
        ExpectedResult: false
  - PolicyId: MS.AAD.7.8v1
    TestDriver: RunCached
    ToDo: Changed to RunScuba
    Tests:
      - TestDescription: MS.AAD.7.8v1 Default
        Preconditions:  
          - Command: UpdateProviderExport
            Splat:
              Updates:
                privileged_roles[0].Rules[0].Id: Notification_Admin_EndUser_Assignment
                privileged_roles[0].Rules[0].AdditionalProperties.notificatinType: Email
                privileged_roles[0].Rules[0].AdditionalProperties.notificationRecipients: []
                privileged_roles[0].DisplayName: Global Administrator
        Postconditions: []
        ExpectedResult: false
  - PolicyId: MS.AAD.7.9v1
    TestDriver: RunCached
    ToDo: Changed to RunScuba
    Tests:
      - TestDescription: MS.AAD.7.9v1 Default
        Preconditions:  
          - Command: UpdateProviderExport
            Splat:
              Updates:
                privileged_roles[0].Rules[0].Id: Notification_Admin_EndUser_Assignment
                privileged_roles[0].Rules[0].AdditionalProperties.notificatinType: Email
                privileged_roles[0].Rules[0].AdditionalProperties.notificationRecipients: []
                privileged_roles[0].DisplayName: Privileged Role Administrator
        Postconditions: []
        ExpectedResult: false
  
  - PolicyId: MS.AAD.8.1v1
    TestDriver: RunScuba
    Tests:
      - TestDescription: MS.AAD.8.1v1 Non-Compliant - Guest users have the same access as members
        Preconditions: 
          - Command: Update-MgPolicyAuthorizationPolicy
            Splat:
              AuthorizationPolicyId: authorizationPolicy
              GuestUserRoleId: "a0b1b346-4d3e-4e8b-98f8-753987be4970"
        Postconditions: []
        ExpectedResult: false
      - TestDescription: MS.AAD.8.1v1 Compliant - Guest user access is restricted
        Preconditions: 
          - Command: Update-MgPolicyAuthorizationPolicy
            Splat:
              AuthorizationPolicyId: authorizationPolicy
              GuestUserRoleId: "2af84b1e-32c8-42b7-82bc-daa82404023b"
        Postconditions: []
        ExpectedResult: true
      - TestDescription: MS.AAD.8.1v1 Compliant - Guest users have limited access
        Preconditions: 
          - Command: Update-MgPolicyAuthorizationPolicy
            Splat:
              AuthorizationPolicyId: authorizationPolicy
              GuestUserRoleId: "10dae51f-b6af-4016-8d66-8c2a99b929b3"
        Postconditions: []
        ExpectedResult: true

  - PolicyId: MS.AAD.8.2v1
    TestDriver: RunScuba
    Tests:
      - TestDescription: MS.AAD.8.2v1 Non-Compliant - Anyone in the organization can invite guest users
        Preconditions:
          - Command: Update-MgPolicyAuthorizationPolicy
            Splat:
              AuthorizationPolicyId: authorizationPolicy
              AllowInvitesFrom: everyone
        Postconditions: []
        ExpectedResult: false
      - TestDescription: MS.AAD.8.2v1 Compliant - Only users assigned to specific admin roles can invite guest users
        Preconditions:
          - Command: Update-MgPolicyAuthorizationPolicy
            Splat:
              AuthorizationPolicyId: authorizationPolicy
              AllowInvitesFrom: adminsAndGuestInviters
        Postconditions: []
        ExpectedResult: true

>>>>>>> ff6a969c
  - PolicyId: MS.AAD.8.3v1
    TestDriver: RunScuba
    Tests:
      - TestDescription: MS.AAD.8.3v1 Not Checked
        Preconditions: []
        Postconditions: []
        IsNotChecked: true
        ExpectedResult: false<|MERGE_RESOLUTION|>--- conflicted
+++ resolved
@@ -1,6 +1,5 @@
 ProductName: aad
 TestPlan:
-<<<<<<< HEAD
   - PolicyId: MS.AAD.1.1v1
     TestDriver: RunScuba
     Tests:
@@ -48,56 +47,6 @@
         Postconditions: []
         ExpectedResult: true       
 
-=======
-
-  - PolicyId: MS.AAD.1.1v1
-    TestDriver: RunScuba
-    Tests:
-      - TestDescription: MS.AAD.1.1v1 Non-Compliant case - missing client app type exchangeActiveSync
-        Preconditions:
-          - Command: UpdateConditionalAccessPolicyByName
-            Splat:
-              displayName: MS.AAD.1.1v1 Legacy authentication SHALL be blocked
-              updates: 
-                state: enabled
-                Conditions:
-                  Applications:
-                    IncludeApplications:
-                      - All
-                  Users:
-                    IncludeUsers:
-                      - All
-                  ClientAppTypes:
-                    - other
-                GrantControls:
-                  BuiltInControls:
-                    - block
-        Postconditions: []
-        ExpectedResult: false
-      - TestDescription: MS.AAD.1.1v1 Compliant case
-        Preconditions:
-          - Command: UpdateConditionalAccessPolicyByName
-            Splat:
-              displayName: MS.AAD.1.1v1 Legacy authentication SHALL be blocked
-              updates:
-                state: enabled
-                Conditions:
-                  Applications:
-                    IncludeApplications:
-                      - All
-                  Users:
-                    IncludeUsers:
-                      - All
-                  ClientAppTypes:
-                    - other
-                    - exchangeActiveSync
-                GrantControls:
-                  BuiltInControls:
-                    - block
-        Postconditions: []
-        ExpectedResult: true       
-
->>>>>>> ff6a969c
   - PolicyId: MS.AAD.2.1v1
     TestDriver: RunScuba
     Tests:
@@ -200,33 +149,20 @@
         Preconditions:
           - Command: UpdateCachedConditionalAccessPolicyByName
             Splat:
-<<<<<<< HEAD
               displayName: MS.AAD.3.2v1 If phishing-resistant MFA has not been enforced, an alternative MFA method SHALL be enforced for all users
-=======
-              displayName: MS.AAD.3.2v1 If phishing-resistant MFA has not been enforced yet, then an alternative MFA method SHALL be enforced for all users
->>>>>>> ff6a969c
               updates:
                 State: enabledForReportingButNotEnforced  
         Postconditions: []
         ExpectedResult: false        
-<<<<<<< HEAD
       - TestDescription: MS.AAD.3.2v1 Compliant case - Non specific MFA method is enforced
         Preconditions:
           - Command: UpdateCachedConditionalAccessPolicyByName
             Splat:
               displayName: MS.AAD.3.2v1 If phishing-resistant MFA has not been enforced, an alternative MFA method SHALL be enforced for all users
-=======
-      - TestDescription: MS.AAD.3.2v1 Compliant case
-        Preconditions:
-          - Command: UpdateCachedConditionalAccessPolicyByName
-            Splat:
-              displayName: MS.AAD.3.2v1 If phishing-resistant MFA has not been enforced yet, then an alternative MFA method SHALL be enforced for all users
->>>>>>> ff6a969c
-              updates:
-                State: enabled  
-        Postconditions: []
-        ExpectedResult: true
-<<<<<<< HEAD
+              updates:
+                State: enabled  
+        Postconditions: []
+        ExpectedResult: true
       - TestDescription: MS.AAD.3.2v1 Compliant case - Phishing-resistant MFA is enforced so automatically pass
         Preconditions:
           - Command: UpdateCachedConditionalAccessPolicyByName
@@ -250,8 +186,6 @@
                 State: enabledForReportingButNotEnforced  
         Postconditions: []
         ExpectedResult: true
-=======
->>>>>>> ff6a969c
 
   - PolicyId: MS.AAD.3.3v1
     TestDriver: RunScuba
@@ -434,11 +368,7 @@
   - PolicyId: MS.AAD.3.8v1
     TestDriver: RunCached
     Tests:
-<<<<<<< HEAD
       - TestDescription: MS.AAD.3.8v1 Non-Compliant case - Managed device to register MFA only for a specific user
-=======
-      - TestDescription: MS.AAD.3.8v1 No registersecurityinfo
->>>>>>> ff6a969c
         Preconditions:
           - Command: UpdateCachedConditionalAccessPolicyByName
             Splat:
@@ -448,7 +378,6 @@
                 GrantControls.BuiltInControls: 
                   - "compliantDevice"
                   - "domainJoinedDevice"
-<<<<<<< HEAD
                 GrantControls.Operator: OR
                 Conditions.Applications.IncludeUserActions:
                   - "urn:user:registersecurityinfo"
@@ -457,15 +386,6 @@
         Postconditions: []
         ExpectedResult: false
       - TestDescription: MS.AAD.3.8v1 Compliant case - Compliant or domain managed device to register MFA
-=======
-                Conditions.Applications.IncludeUserActions:
-                  - "no action"
-                Conditions.Users.IncludeUsers:
-                  - "All"  
-        Postconditions: []
-        ExpectedResult: false    
-      - TestDescription: MS.AAD.3.8v1 Default
->>>>>>> ff6a969c
         Preconditions:
           - Command: UpdateCachedConditionalAccessPolicyByName
             Splat:
@@ -475,10 +395,7 @@
                 GrantControls.BuiltInControls: 
                   - "compliantDevice"
                   - "domainJoinedDevice"
-<<<<<<< HEAD
                 GrantControls.Operator: OR
-=======
->>>>>>> ff6a969c
                 Conditions.Applications.IncludeUserActions:
                   - "urn:user:registersecurityinfo"
                 Conditions.Users.IncludeUsers:
@@ -494,6 +411,14 @@
         Postconditions: []
         IsNotChecked: true
         ExpectedResult: false
+  - PolicyId: MS.AAD.4.1v1
+    TestDriver: RunScuba
+    Tests:
+      - TestDescription: MS.AAD.4.1v1 Not Checked
+        Preconditions: []
+        Postconditions: []
+        IsNotChecked: true
+        ExpectedResult: false
 
   - PolicyId: MS.AAD.5.1v1
     TestDriver: RunScuba
@@ -516,6 +441,27 @@
                 AllowedToCreateApps: false
         Postconditions: []
         ExpectedResult: true  
+  - PolicyId: MS.AAD.5.1v1
+    TestDriver: RunScuba
+    Tests:
+      - TestDescription: MS.AAD.5.1v1 Non-Compliant case - Allow users to register apps 
+        Preconditions:
+          - Command: Update-MgPolicyAuthorizationPolicy
+            Splat:
+              AuthorizationPolicyId: authorizationPolicy
+              DefaultUserRolePermissions:
+                AllowedToCreateApps: true
+        Postconditions: []
+        ExpectedResult: false
+      - TestDescription: MS.AAD.5.1v1 Compliant case - Do NOT allow users to register apps 
+        Preconditions:
+          - Command: Update-MgPolicyAuthorizationPolicy
+            Splat:
+              AuthorizationPolicyId: authorizationPolicy
+              DefaultUserRolePermissions:
+                AllowedToCreateApps: false
+        Postconditions: []
+        ExpectedResult: true  
 
   - PolicyId: MS.AAD.5.2v1
     TestDriver: RunScuba
@@ -537,8 +483,27 @@
               PermissionGrantPolicyIdsAssignedToDefaultUserRole: []
         Postconditions: []
         ExpectedResult: true
-
-<<<<<<< HEAD
+  - PolicyId: MS.AAD.5.2v1
+    TestDriver: RunScuba
+    Tests:
+      - TestDescription: MS.AAD.5.2v1 Non-Compliant case - Allow users to consent to apps
+        Preconditions:
+          - Command: Update-MgPolicyAuthorizationPolicy
+            Splat:
+              AuthorizationPolicyId: authorizationPolicy
+              PermissionGrantPolicyIdsAssignedToDefaultUserRole:
+                - ManagePermissionGrantsForSelf.microsoft-user-default-legacy
+        Postconditions: []
+        ExpectedResult: false
+      - TestDescription: MS.AAD.5.2v1 Compliant case - Do NOT allow users to consent to apps
+        Preconditions:
+          - Command: Update-MgPolicyAuthorizationPolicy
+            Splat:
+              AuthorizationPolicyId: authorizationPolicy
+              PermissionGrantPolicyIdsAssignedToDefaultUserRole: []
+        Postconditions: []
+        ExpectedResult: true
+
   ########## Come back to this one when we figure out the problem with the Cmdlet error - Crutch will try Beta version
   # - PolicyId: MS.AAD.5.3v1
   #   TestDriver: RunScuba
@@ -557,26 +522,6 @@
       #         IsEnabled: true
       #   Postconditions: []
       #   ExpectedResult: true
-=======
-  ######### Come back to this one when we figure out the problems with the Cmdlets - Crutch will try Beta version
-  - PolicyId: MS.AAD.5.3v1
-    TestDriver: RunScuba
-    Tests:
-      - TestDescription: MS.AAD.5.3v1 Non-Compliant case - No Admin Consent workflow configured
-        Preconditions:
-          - Command: Update-MgPolicyAdminConsentRequestPolicy
-            Splat:
-              IsEnabled: false
-        Postconditions: []
-        ExpectedResult: false
-      - TestDescription: MS.AAD.5.3v1 Compliant case - Admin Consent workflow is configured
-        Preconditions:
-          - Command: Update-MgPolicyAdminConsentRequestPolicy
-            Splat:
-              IsEnabled: true
-        Postconditions: []
-        ExpectedResult: true
->>>>>>> ff6a969c
   
   - PolicyId: MS.AAD.5.4v1
     TestDriver: RunScuba
@@ -617,6 +562,45 @@
                       Value: ""  
         Postconditions: []
         ExpectedResult: true
+  - PolicyId: MS.AAD.5.4v1
+    TestDriver: RunScuba
+    Tests:
+      - TestDescription: MS.AAD.5.4v1 Non-Compliant - Allow group owners to consent to apps
+        Preconditions: 
+          - Command: UpdateDirectorySettingByName
+            Splat:
+              DisplayName: Consent Policy Settings
+              Updates:
+                BodyParameter:
+                  Values:
+                    - Name: EnableGroupSpecificConsent
+                      Value: 'true'
+                    - Name: BlockUserConsentForRiskyApps
+                      Value: 'false'  
+                    - Name: EnableAdminConsentRequests
+                      Value: 'false'
+                    - Name: ConstrainGroupSpecificConsentToMembersOfGroupId
+                      Value: ""  
+        Postconditions: []
+        ExpectedResult: false    
+      - TestDescription: MS.AAD.5.4v1 Compliant - Do NOT allow group owners to consent to apps
+        Preconditions: 
+          - Command: UpdateDirectorySettingByName
+            Splat:
+              DisplayName: Consent Policy Settings
+              Updates:
+                BodyParameter:
+                  Values:
+                    - Name: EnableGroupSpecificConsent
+                      Value: 'false'
+                    - Name: BlockUserConsentForRiskyApps
+                      Value: 'false'  
+                    - Name: EnableAdminConsentRequests
+                      Value: 'false'
+                    - Name: ConstrainGroupSpecificConsentToMembersOfGroupId
+                      Value: ""  
+        Postconditions: []
+        ExpectedResult: true
 
   - PolicyId: MS.AAD.6.1v1
     TestDriver: RunScuba
@@ -626,21 +610,24 @@
         Postconditions: []
         IsNotChecked: true
         ExpectedResult: false
+  - PolicyId: MS.AAD.6.1v1
+    TestDriver: RunScuba
+    Tests:
+      - TestDescription: MS.AAD.6.1v1 Not Checked
+        Preconditions: []
+        Postconditions: []
+        IsNotChecked: true
+        ExpectedResult: false
 
   - PolicyId: MS.AAD.7.1v1
     TestDriver: RunCached
     Tests:
-<<<<<<< HEAD
       - TestDescription: MS.AAD.7.1v1 Non-Compliant case - Too many Global Admins
-=======
-      - TestDescription: MS.AAD.7.1v1 To Many Admin
->>>>>>> ff6a969c
         Preconditions:
           - Command: UpdateProviderExport
             Splat:
               Updates:
                 privileged_users:
-<<<<<<< HEAD
                   16b4d5c2-71c9-4644-8728-74e3a8324d81:
                     DisplayName: Test User1
                     roles: 
@@ -694,57 +681,10 @@
         ExpectedResult: false
       - TestDescription: MS.AAD.7.1v1 Non-Compliant case - Too few Global Admins
         Preconditions:
-=======
-                  User1:
-                    DisplayName: Test User1
-                    roles: 
-                      - Privileged Role Administrator
-                      - Global Administrator
-                  User2:
-                    DisplayName: Test User2
-                    roles: 
-                      - Global Administrator
-                  User3:
-                    DisplayName: Test User3
-                    roles: 
-                      - Privileged Role Administrator
-                      - Global Administrator
-                  User4:
-                    DisplayName: Test User4
-                    roles: 
-                      - Global Administrator
-                  User5:
-                    DisplayName: Test User5
-                    roles: 
-                      - Privileged Role Administrator
-                      - Global Administrator
-                  User6:
-                    DisplayName: Test User6
-                    roles: 
-                      - Global Administrator
-                  User7:
-                    DisplayName: Test User7
-                    roles: 
-                      - Privileged Role Administrator
-                      - Global Administrator
-                  User8:
-                    DisplayName: Test User8
-                    roles: 
-                      - Global Administrator
-                  User9:
-                    DisplayName: Test User9
-                    roles: 
-                      - Global Administrator
-        Postconditions: []
-        ExpectedResult: false
-      - TestDescription: MS.AAD.7.1v1 To Few Admin
-        Preconditions: 
->>>>>>> ff6a969c
           - Command: UpdateProviderExport
             Splat:
               Updates:
                 privileged_users:
-<<<<<<< HEAD
                   16b4d5c2-71c9-4644-8728-74e3a8324d81:
                     DisplayName: Test User1
                     roles: 
@@ -754,22 +694,10 @@
         ExpectedResult: false
       - TestDescription: MS.AAD.7.1v1 Compliant case - Max number of Global Admins
         Preconditions:
-=======
-                  User1:
-                    DisplayName: Test User1
-                    roles: 
-                      - Privileged Role Administrator
-                      - Global Administrator
-        Postconditions: []
-        ExpectedResult: false
-      - TestDescription: MS.AAD.7.1v1 Default
-        Preconditions: 
->>>>>>> ff6a969c
           - Command: UpdateProviderExport
             Splat:
               Updates:
                 privileged_users:
-<<<<<<< HEAD
                   16b4d5c2-71c9-4644-8728-74e3a8324d81:
                     DisplayName: Test User1
                     roles: 
@@ -1244,216 +1172,6 @@
         Postconditions: []
         ExpectedResult: true
 
-=======
-                  User1:
-                    DisplayName: Test User1
-                    roles: 
-                      - Privileged Role Administrator
-                      - Global Administrator
-                  User2:
-                    DisplayName: Test User2
-                    roles: 
-                      - Global Administrator
-        Postconditions: []
-        ExpectedResult: true
-  - PolicyId: MS.AAD.7.2v1
-    TestDriver: RunCached
-    Tests:
-      - TestDescription: MS.AAD.7.2v1 Low Score
-        Preconditions: 
-          - Command: UpdateProviderExport
-            Splat:
-              Updates:
-                - secure_score[0]:
-                    Score: 0.2
-        Postconditions: []
-        IsNotChecked: true
-        ExpectedResult: false
-      - TestDescription: MS.AAD.7.2v1 High Score
-        Preconditions: 
-          - Command: UpdateProviderExport
-            Splat:
-              Updates:
-                - secure_score[0]:
-                    Score: 1
-        Postconditions: []
-        IsNotChecked: true
-        ExpectedResult: false        
-  - PolicyId: MS.AAD.7.3v1
-    TestDriver: RunCached
-    Tests:
-      - TestDescription: MS.AAD.7.3v1 On Prem Admin
-        Preconditions:  
-          - Command: UpdateProviderExport
-            Splat:
-              Updates:
-                privileged_users:
-                  User1:
-                    DisplayName: Test User1
-                    OnPremisesImmutableId: Test On-Prem User1
-                    roles: 
-                      - Privileged Role Administrator
-                      - Global Administrator
-        Postconditions: []
-        ExpectedResult: false
-      - TestDescription: MS.AAD.7.3v1 Default
-        Preconditions:  
-          - Command: UpdateProviderExport
-            Splat:
-              Updates:
-                privileged_users:
-                  User1:
-                    DisplayName: Test User1
-                    OnPremisesImmutableId: null
-                    roles: 
-                      - Privileged Role Administrator
-                      - Global Administrator
-                  User2:
-                    DisplayName: Test User2
-                    OnPremisesImmutableId: null
-                    roles: 
-                      - Global Administrator
-        Postconditions: []
-        ExpectedResult: true
-  - PolicyId: MS.AAD.7.4v1
-    TestDriver: RunCached
-    ToDo: Change to RunScuba? Need better tests
-    Tests:
-      - TestDescription: MS.AAD.7.4v1 Default
-        Preconditions:  
-          - Command: UpdateProviderExport
-            Splat:
-              Updates:
-                privileged_roles[0].Assignments[0].EndDateTime: "/Date(1672947244397)/"
-        Postconditions: []
-        ExpectedResult: false
-      - TestDescription: MS.AAD.7.4v1 Default
-        Preconditions:  
-          - Command: UpdateProviderExport
-            Splat:
-              Updates:
-                privileged_roles[0].Assignments[0].EndDateTime: null
-        Postconditions: []
-        ExpectedResult: true        
-  - PolicyId: MS.AAD.7.5v1
-    TestDriver: RunCached
-    ToDo: Change to RunScuba? Need better tests
-    Tests:
-      - TestDescription: MS.AAD.7.5v1 Null Start
-        Preconditions:           
-          - Command: UpdateProviderExport
-            Splat:
-              Updates:
-                privileged_roles[0].Assignments[0].StartDateTime: null
-        Postconditions: []
-        ExpectedResult: false
-  - PolicyId: MS.AAD.7.6v1
-    TestDriver: RunCached
-    Tests:
-      - TestDescription: MS.AAD.7.6v1 Default
-        Preconditions:  
-          - Command: UpdateProviderExport
-            Splat:
-              Updates:
-                privileged_roles[0].Rules[0].Id: Approval_EndUser_Assignment
-                privileged_roles[0].Rules[0].AdditionalProperties.setting.isApprovalRequired: false
-                privileged_roles[0].DisplayName: Not Global Administrator
-        Postconditions: []
-        ExpectedResult: false
-  - PolicyId: MS.AAD.7.7v1
-    TestDriver: RunCached
-    ToDo: Changed to RunScuba
-    Tests:
-      - TestDescription: MS.AAD.7.7v1 Default
-        Preconditions:  
-          - Command: UpdateProviderExport
-            Splat:
-              Updates:
-                privileged_roles[0].Rules[0].Id: Notification_Admin_Admin_Assignment
-                privileged_roles[0].Rules[0].AdditionalProperties.notificationRecipients[0]: "user@somewhere.org"
-                privileged_roles[0].DisplayName: Global Administrator
-        Postconditions: []
-        ExpectedResult: false
-  - PolicyId: MS.AAD.7.8v1
-    TestDriver: RunCached
-    ToDo: Changed to RunScuba
-    Tests:
-      - TestDescription: MS.AAD.7.8v1 Default
-        Preconditions:  
-          - Command: UpdateProviderExport
-            Splat:
-              Updates:
-                privileged_roles[0].Rules[0].Id: Notification_Admin_EndUser_Assignment
-                privileged_roles[0].Rules[0].AdditionalProperties.notificatinType: Email
-                privileged_roles[0].Rules[0].AdditionalProperties.notificationRecipients: []
-                privileged_roles[0].DisplayName: Global Administrator
-        Postconditions: []
-        ExpectedResult: false
-  - PolicyId: MS.AAD.7.9v1
-    TestDriver: RunCached
-    ToDo: Changed to RunScuba
-    Tests:
-      - TestDescription: MS.AAD.7.9v1 Default
-        Preconditions:  
-          - Command: UpdateProviderExport
-            Splat:
-              Updates:
-                privileged_roles[0].Rules[0].Id: Notification_Admin_EndUser_Assignment
-                privileged_roles[0].Rules[0].AdditionalProperties.notificatinType: Email
-                privileged_roles[0].Rules[0].AdditionalProperties.notificationRecipients: []
-                privileged_roles[0].DisplayName: Privileged Role Administrator
-        Postconditions: []
-        ExpectedResult: false
-  
-  - PolicyId: MS.AAD.8.1v1
-    TestDriver: RunScuba
-    Tests:
-      - TestDescription: MS.AAD.8.1v1 Non-Compliant - Guest users have the same access as members
-        Preconditions: 
-          - Command: Update-MgPolicyAuthorizationPolicy
-            Splat:
-              AuthorizationPolicyId: authorizationPolicy
-              GuestUserRoleId: "a0b1b346-4d3e-4e8b-98f8-753987be4970"
-        Postconditions: []
-        ExpectedResult: false
-      - TestDescription: MS.AAD.8.1v1 Compliant - Guest user access is restricted
-        Preconditions: 
-          - Command: Update-MgPolicyAuthorizationPolicy
-            Splat:
-              AuthorizationPolicyId: authorizationPolicy
-              GuestUserRoleId: "2af84b1e-32c8-42b7-82bc-daa82404023b"
-        Postconditions: []
-        ExpectedResult: true
-      - TestDescription: MS.AAD.8.1v1 Compliant - Guest users have limited access
-        Preconditions: 
-          - Command: Update-MgPolicyAuthorizationPolicy
-            Splat:
-              AuthorizationPolicyId: authorizationPolicy
-              GuestUserRoleId: "10dae51f-b6af-4016-8d66-8c2a99b929b3"
-        Postconditions: []
-        ExpectedResult: true
-
-  - PolicyId: MS.AAD.8.2v1
-    TestDriver: RunScuba
-    Tests:
-      - TestDescription: MS.AAD.8.2v1 Non-Compliant - Anyone in the organization can invite guest users
-        Preconditions:
-          - Command: Update-MgPolicyAuthorizationPolicy
-            Splat:
-              AuthorizationPolicyId: authorizationPolicy
-              AllowInvitesFrom: everyone
-        Postconditions: []
-        ExpectedResult: false
-      - TestDescription: MS.AAD.8.2v1 Compliant - Only users assigned to specific admin roles can invite guest users
-        Preconditions:
-          - Command: Update-MgPolicyAuthorizationPolicy
-            Splat:
-              AuthorizationPolicyId: authorizationPolicy
-              AllowInvitesFrom: adminsAndGuestInviters
-        Postconditions: []
-        ExpectedResult: true
-
->>>>>>> ff6a969c
   - PolicyId: MS.AAD.8.3v1
     TestDriver: RunScuba
     Tests:

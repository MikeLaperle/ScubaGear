--- conflicted
+++ resolved
@@ -425,7 +425,7 @@
     Tests:
       - TestDescription: MS.AAD.5.1v1 Non-Compliant case - Allow users to register apps 
         Preconditions:
-          - Command: Update-MgBetaPolicyAuthorizationPolicy
+          - Command: Update-MgPolicyAuthorizationPolicy
             Splat:
               AuthorizationPolicyId: authorizationPolicy
               DefaultUserRolePermissions:
@@ -434,7 +434,7 @@
         ExpectedResult: false
       - TestDescription: MS.AAD.5.1v1 Compliant case - Do NOT allow users to register apps 
         Preconditions:
-          - Command: Update-MgBetaPolicyAuthorizationPolicy
+          - Command: Update-MgPolicyAuthorizationPolicy
             Splat:
               AuthorizationPolicyId: authorizationPolicy
               DefaultUserRolePermissions:
@@ -462,6 +462,27 @@
                 AllowedToCreateApps: false
         Postconditions: []
         ExpectedResult: true  
+  - PolicyId: MS.AAD.5.1v1
+    TestDriver: RunScuba
+    Tests:
+      - TestDescription: MS.AAD.5.1v1 Non-Compliant case - Allow users to register apps 
+        Preconditions:
+          - Command: Update-MgBetaPolicyAuthorizationPolicy
+            Splat:
+              AuthorizationPolicyId: authorizationPolicy
+              DefaultUserRolePermissions:
+                AllowedToCreateApps: true
+        Postconditions: []
+        ExpectedResult: false
+      - TestDescription: MS.AAD.5.1v1 Compliant case - Do NOT allow users to register apps 
+        Preconditions:
+          - Command: Update-MgBetaPolicyAuthorizationPolicy
+            Splat:
+              AuthorizationPolicyId: authorizationPolicy
+              DefaultUserRolePermissions:
+                AllowedToCreateApps: false
+        Postconditions: []
+        ExpectedResult: true  
 
   - PolicyId: MS.AAD.5.2v1
     TestDriver: RunScuba
@@ -488,11 +509,7 @@
     Tests:
       - TestDescription: MS.AAD.5.2v1 Non-Compliant case - Allow users to consent to apps
         Preconditions:
-<<<<<<< HEAD
-          - Command: Update-MgBetaPolicyAdminConsentRequestPolicy
-=======
           - Command: Update-MgPolicyAuthorizationPolicy
->>>>>>> 7459a23f
             Splat:
               AuthorizationPolicyId: authorizationPolicy
               PermissionGrantPolicyIdsAssignedToDefaultUserRole:
@@ -501,11 +518,7 @@
         ExpectedResult: false
       - TestDescription: MS.AAD.5.2v1 Compliant case - Do NOT allow users to consent to apps
         Preconditions:
-<<<<<<< HEAD
-          - Command: Update-MgBetaPolicyAdminConsentRequestPolicy
-=======
           - Command: Update-MgPolicyAuthorizationPolicy
->>>>>>> 7459a23f
             Splat:
               AuthorizationPolicyId: authorizationPolicy
               PermissionGrantPolicyIdsAssignedToDefaultUserRole: []
